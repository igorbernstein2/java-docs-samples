/*
 * Copyright 2016 Google Inc. All Rights Reserved.
 *
 * Licensed under the Apache License, Version 2.0 (the "License");
 * you may not use this file except in compliance with the License.
 * You may obtain a copy of the License at
 *
 * http://www.apache.org/licenses/LICENSE-2.0
 *
 * Unless required by applicable law or agreed to in writing, software
 * distributed under the License is distributed on an "AS IS" BASIS,
 * WITHOUT WARRANTIES OR CONDITIONS OF ANY KIND, either express or implied.
 * See the License for the specific language governing permissions and
 * limitations under the License.
 */

package com.google.cloud.language.samples;

import com.google.cloud.language.spi.v1.LanguageServiceClient;

import com.google.cloud.language.v1.AnalyzeEntitiesRequest;
import com.google.cloud.language.v1.AnalyzeEntitiesResponse;
import com.google.cloud.language.v1.AnalyzeSentimentResponse;
import com.google.cloud.language.v1.AnalyzeSyntaxRequest;
import com.google.cloud.language.v1.AnalyzeSyntaxResponse;
import com.google.cloud.language.v1.Document;
import com.google.cloud.language.v1.Document.Type;
import com.google.cloud.language.v1.EncodingType;
import com.google.cloud.language.v1.Entity;
import com.google.cloud.language.v1.EntityMention;
import com.google.cloud.language.v1.Sentiment;
import com.google.cloud.language.v1.Token;
import com.google.protobuf.Descriptors;

import java.io.IOException;
import java.io.PrintStream;
import java.security.GeneralSecurityException;
import java.util.List;
import java.util.Map;

/**
 * A sample application that uses the Natural Language API to perform
 * entity, sentiment and syntax analysis.
 */
public class Analyze {
  /**
   * Detects entities,sentiment and syntax in a document using the Natural Language API.
   */
  public static void main(String[] args) throws IOException, GeneralSecurityException {
    if (args.length != 2) {
      System.err.println("Usage:");
      System.err.printf(
          "\tjava %s \"command\" \"text to analyze\"\n",
          Analyze.class.getCanonicalName());
      System.exit(1);
    }
    String command = args[0];
    String text = args[1];

    Analyze app = new Analyze(LanguageServiceClient.create());

<<<<<<< HEAD
    if (command.equals("entities-text")) {
      printEntities(System.out, app.analyzeEntitiesText(text));
    } else if (command.equals("entities-file")) {
      printEntities(System.out, app.analyzeEntitiesFile(text));    	    
    } else if (command.equals("sentiment-text")) {
      printSentiment(System.out, app.analyzeSentimentText(text));
    } else if (command.equals("sentiment-file")) {
        printSentiment(System.out, app.analyzeSentimentFile(text));
    } else if (command.equals("syntax-text")) {
      printSyntax(System.out, app.analyzeSyntaxText(text));
    } else if (command.equals("syntax-file")) {
        printSyntax(System.out, app.analyzeSyntaxFile(text));
=======
    if (command.equals("entities")) {
      printEntities(System.out, app.analyzeEntities(text));
    } else if (command.equals("sentiment")) {
      printSentiment(System.out, app.analyzeSentiment(text));
    } else if (command.equals("syntax")) {
      printSyntax(System.out, app.analyzeSyntax(text));
>>>>>>> d407c61e
    }
  }

  /**
   * Print a list of {@code entities}.
   */
  public static void printEntities(PrintStream out, List<Entity> entities) {
    if (entities == null || entities.size() == 0) {
      out.println("No entities found.");
      return;
    }
    out.printf("Found %d entit%s.\n", entities.size(), entities.size() == 1 ? "y" : "ies");
    for (Entity entity : entities) {
      out.printf("%s\n", entity.getName());
      out.printf("\tSalience: %.3f\n", entity.getSalience());
      out.printf("\tType: %s\n", entity.getType());
      if (entity.getMetadataMap() != null) {
        for (Map.Entry<String, String> metadata : entity.getMetadataMap().entrySet()) {
          out.printf("\tMetadata: %s = %s\n", metadata.getKey(), metadata.getValue());
        }
      }
      if (entity.getMentionsList() != null) {
        for (EntityMention mention : entity.getMentionsList()) {
          for (Map.Entry<Descriptors.FieldDescriptor, Object> mentionSetMember :
              mention.getAllFields().entrySet()) {
            out.printf("\tMention: %s = %s\n", mentionSetMember.getKey(),
                mentionSetMember.getValue());
          }
        }
      }
    }
  }

  /**
   * Print the Sentiment {@code sentiment}.
   */
  public static void printSentiment(PrintStream out, Sentiment sentiment) {
    if (sentiment == null) {
      out.println("No sentiment found");
      return;
    }
    out.println("Found sentiment.");
    out.printf("\tMagnitude: %.3f\n", sentiment.getMagnitude());
    out.printf("\tScore: %.3f\n", sentiment.getScore());
  }

  public static void printSyntax(PrintStream out, List<Token> tokens) {
    if (tokens == null || tokens.size() == 0) {
      out.println("No syntax found");
      return;
    }
    out.printf("Found %d token%s.\n", tokens.size(), tokens.size() == 1 ? "" : "s");
    for (Token token : tokens) {
      out.println("TextSpan");
      out.printf("\tText: %s\n", token.getText().getContent());
      out.printf("\tBeginOffset: %d\n", token.getText().getBeginOffset());
      out.printf("Lemma: %s\n", token.getLemma());
      out.printf("PartOfSpeechTag: %s\n", token.getPartOfSpeech().getTag());
      out.printf("\tAspect: %s\n",token.getPartOfSpeech().getAspect());
      out.printf("\tCase: %s\n", token.getPartOfSpeech().getCase());
      out.printf("\tForm: %s\n", token.getPartOfSpeech().getForm());
      out.printf("\tGender: %s\n",token.getPartOfSpeech().getGender());
      out.printf("\tMood: %s\n", token.getPartOfSpeech().getMood());
      out.printf("\tNumber: %s\n", token.getPartOfSpeech().getNumber());
      out.printf("\tPerson: %s\n", token.getPartOfSpeech().getPerson());
      out.printf("\tProper: %s\n", token.getPartOfSpeech().getProper());
      out.printf("\tReciprocity: %s\n", token.getPartOfSpeech().getReciprocity());
      out.printf("\tTense: %s\n", token.getPartOfSpeech().getTense());
      out.printf("\tVoice: %s\n", token.getPartOfSpeech().getVoice());
      out.println("DependencyEdge");
      out.printf("\tHeadTokenIndex: %d\n", token.getDependencyEdge().getHeadTokenIndex());
      out.printf("\tLabel: %s\n", token.getDependencyEdge().getLabel());
    }
  }


  private final LanguageServiceClient languageApi;

  /**
   * Constructs a {@link Analyze} which connects to the Cloud Natural Language API.
   */
  public Analyze(LanguageServiceClient languageApi) {
    this.languageApi = languageApi;
  }

  /**
   * Gets {@link Entity}s from the string {@code text}.
   */
<<<<<<< HEAD
  public List<Entity> analyzeEntitiesText(String text) throws IOException {
=======
  public List<Entity> analyzeEntities(String text) throws IOException {
>>>>>>> d407c61e
    Document doc = Document.newBuilder()
        .setContent(text).setType(Type.PLAIN_TEXT).build();
    AnalyzeEntitiesRequest request = AnalyzeEntitiesRequest.newBuilder()
        .setDocument(doc)
        .setEncodingType(EncodingType.UTF16).build();
    AnalyzeEntitiesResponse response = languageApi.analyzeEntities(request);
    return response.getEntitiesList();
<<<<<<< HEAD
  }
  
  /**
   * Gets {@link Entity}s from the string representing the GCS {@code path}.
   */
  public List<Entity> analyzeEntitiesFile(String path) throws IOException {
    Document doc = Document.newBuilder()
        .setGcsContentUri(path).setType(Type.PLAIN_TEXT).build();
    AnalyzeEntitiesRequest request = AnalyzeEntitiesRequest.newBuilder()
        .setDocument(doc)
        .setEncodingType(EncodingType.UTF16).build();
    AnalyzeEntitiesResponse response = languageApi.analyzeEntities(request);
    return response.getEntitiesList();
=======
>>>>>>> d407c61e
  }

  /**
   * Gets {@link Sentiment} from the string {@code text}.
   */
<<<<<<< HEAD
  public Sentiment analyzeSentimentText(String text) throws IOException {
    Document doc = Document.newBuilder()
        .setContent(text).setType(Type.PLAIN_TEXT).build();
    AnalyzeSentimentResponse response = languageApi.analyzeSentiment(doc);
    return response.getDocumentSentiment();
  }

  /**
   * Gets {@link Sentiment} from the string representing the GCS {@code path}.
   */
  public Sentiment analyzeSentimentFile(String path) throws IOException {
    Document doc = Document.newBuilder()
        .setGcsContentUri(path).setType(Type.PLAIN_TEXT).build();
    AnalyzeSentimentResponse response = languageApi.analyzeSentiment(doc);
=======
  public Sentiment analyzeSentiment(String text) throws IOException {
    Document doc = Document.newBuilder()
        .setContent(text).setType(Type.PLAIN_TEXT).build();
    AnalyzeSentimentResponse response = languageApi.analyzeSentiment(doc);
>>>>>>> d407c61e
    return response.getDocumentSentiment();
  }

  /**
   * Gets {@link Token}s from the string {@code text}.
   */
<<<<<<< HEAD
  public List<Token> analyzeSyntaxText(String text) throws IOException {
=======
  public List<Token> analyzeSyntax(String text) throws IOException {
>>>>>>> d407c61e
    Document doc = Document.newBuilder()
        .setContent(text).setType(Type.PLAIN_TEXT).build();
    AnalyzeSyntaxRequest request = AnalyzeSyntaxRequest.newBuilder()
        .setDocument(doc)
        .setEncodingType(EncodingType.UTF16).build();
    AnalyzeSyntaxResponse response = languageApi.analyzeSyntax(request);
    return response.getTokensList();
<<<<<<< HEAD
  }
  
  /**
   * Gets {@link Token}s from the string representing the GCS {@code path}.
   */
  public List<Token> analyzeSyntaxFile(String path) throws IOException {
    Document doc = Document.newBuilder()
        .setGcsContentUri(path).setType(Type.PLAIN_TEXT).build();
    AnalyzeSyntaxRequest request = AnalyzeSyntaxRequest.newBuilder()
        .setDocument(doc)
        .setEncodingType(EncodingType.UTF16).build();
    AnalyzeSyntaxResponse response = languageApi.analyzeSyntax(request);
    return response.getTokensList();
=======
>>>>>>> d407c61e
  }
}<|MERGE_RESOLUTION|>--- conflicted
+++ resolved
@@ -59,11 +59,10 @@
 
     Analyze app = new Analyze(LanguageServiceClient.create());
 
-<<<<<<< HEAD
     if (command.equals("entities-text")) {
       printEntities(System.out, app.analyzeEntitiesText(text));
     } else if (command.equals("entities-file")) {
-      printEntities(System.out, app.analyzeEntitiesFile(text));    	    
+      printEntities(System.out, app.analyzeEntitiesFile(text));
     } else if (command.equals("sentiment-text")) {
       printSentiment(System.out, app.analyzeSentimentText(text));
     } else if (command.equals("sentiment-file")) {
@@ -72,14 +71,6 @@
       printSyntax(System.out, app.analyzeSyntaxText(text));
     } else if (command.equals("syntax-file")) {
         printSyntax(System.out, app.analyzeSyntaxFile(text));
-=======
-    if (command.equals("entities")) {
-      printEntities(System.out, app.analyzeEntities(text));
-    } else if (command.equals("sentiment")) {
-      printSentiment(System.out, app.analyzeSentiment(text));
-    } else if (command.equals("syntax")) {
-      printSyntax(System.out, app.analyzeSyntax(text));
->>>>>>> d407c61e
     }
   }
 
@@ -168,11 +159,7 @@
   /**
    * Gets {@link Entity}s from the string {@code text}.
    */
-<<<<<<< HEAD
   public List<Entity> analyzeEntitiesText(String text) throws IOException {
-=======
-  public List<Entity> analyzeEntities(String text) throws IOException {
->>>>>>> d407c61e
     Document doc = Document.newBuilder()
         .setContent(text).setType(Type.PLAIN_TEXT).build();
     AnalyzeEntitiesRequest request = AnalyzeEntitiesRequest.newBuilder()
@@ -180,9 +167,8 @@
         .setEncodingType(EncodingType.UTF16).build();
     AnalyzeEntitiesResponse response = languageApi.analyzeEntities(request);
     return response.getEntitiesList();
-<<<<<<< HEAD
-  }
-  
+  }
+
   /**
    * Gets {@link Entity}s from the string representing the GCS {@code path}.
    */
@@ -194,14 +180,11 @@
         .setEncodingType(EncodingType.UTF16).build();
     AnalyzeEntitiesResponse response = languageApi.analyzeEntities(request);
     return response.getEntitiesList();
-=======
->>>>>>> d407c61e
   }
 
   /**
    * Gets {@link Sentiment} from the string {@code text}.
    */
-<<<<<<< HEAD
   public Sentiment analyzeSentimentText(String text) throws IOException {
     Document doc = Document.newBuilder()
         .setContent(text).setType(Type.PLAIN_TEXT).build();
@@ -216,23 +199,13 @@
     Document doc = Document.newBuilder()
         .setGcsContentUri(path).setType(Type.PLAIN_TEXT).build();
     AnalyzeSentimentResponse response = languageApi.analyzeSentiment(doc);
-=======
-  public Sentiment analyzeSentiment(String text) throws IOException {
-    Document doc = Document.newBuilder()
-        .setContent(text).setType(Type.PLAIN_TEXT).build();
-    AnalyzeSentimentResponse response = languageApi.analyzeSentiment(doc);
->>>>>>> d407c61e
     return response.getDocumentSentiment();
   }
 
   /**
    * Gets {@link Token}s from the string {@code text}.
    */
-<<<<<<< HEAD
   public List<Token> analyzeSyntaxText(String text) throws IOException {
-=======
-  public List<Token> analyzeSyntax(String text) throws IOException {
->>>>>>> d407c61e
     Document doc = Document.newBuilder()
         .setContent(text).setType(Type.PLAIN_TEXT).build();
     AnalyzeSyntaxRequest request = AnalyzeSyntaxRequest.newBuilder()
@@ -240,9 +213,8 @@
         .setEncodingType(EncodingType.UTF16).build();
     AnalyzeSyntaxResponse response = languageApi.analyzeSyntax(request);
     return response.getTokensList();
-<<<<<<< HEAD
-  }
-  
+  }
+
   /**
    * Gets {@link Token}s from the string representing the GCS {@code path}.
    */
@@ -254,7 +226,5 @@
         .setEncodingType(EncodingType.UTF16).build();
     AnalyzeSyntaxResponse response = languageApi.analyzeSyntax(request);
     return response.getTokensList();
-=======
->>>>>>> d407c61e
   }
 }